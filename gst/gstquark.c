--- conflicted
+++ resolved
@@ -50,17 +50,14 @@
   "intermediate", "GstMessageStepStart", "active", "eos", "sink-message",
   "message", "GstMessageQOS", "running-time", "stream-time", "jitter",
   "quality", "processed", "dropped", "buffering-ranges", "GstMessageProgress",
-<<<<<<< HEAD
   "code", "text", "percent", "timeout", "GstBufferPoolConfig", "caps", "size",
   "min-buffers", "max-buffers", "prefix", "padding", "align", "time",
   "GstQueryAllocation", "need-pool", "meta", "pool", "GstEventCaps",
   "GstEventReconfigure", "segment", "GstQueryScheduling", "pull-mode",
   "allocator", "GstEventFlushStop", "options", "GstQueryAcceptCaps",
   "result", "GstQueryCaps", "filter", "modes", "GstEventStreamConfig",
-  "setup-data", "stream-headers", "GstEventGap", "GstQueryDrain", "params"
-=======
-  "code", "text", "percent", "timeout", "toc-select", "uid"
->>>>>>> ea9cc8c8
+  "setup-data", "stream-headers", "GstEventGap", "GstQueryDrain", "params",
+  "toc-select", "uid", "toc"
 };
 
 GQuark _priv_gst_quark_table[GST_QUARK_MAX];
